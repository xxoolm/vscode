--- conflicted
+++ resolved
@@ -3,7 +3,7 @@
  *  Licensed under the MIT License. See License.txt in the project root for license information.
  *--------------------------------------------------------------------------------------------*/
 
-import { commands, Uri, Command, EventEmitter, Event, scm, SourceControl, SourceControlInputBox, SourceControlResourceGroup, SourceControlResourceState, SourceControlResourceDecorations, SourceControlInputBoxValidation, Disposable, ProgressLocation, window, workspace, WorkspaceEdit, ThemeColor, DecorationData, Memento, SourceControlInputBoxValidationType, OutputChannel, LogLevel, env } from 'vscode';
+import { commands, Uri, Command, EventEmitter, Event, scm, SourceControl, SourceControlInputBox, SourceControlResourceGroup, SourceControlResourceState, SourceControlResourceDecorations, SourceControlInputBoxValidation, Disposable, ProgressLocation, window, workspace, WorkspaceEdit, ThemeColor, DecorationData, Memento, SourceControlInputBoxValidationType, OutputChannel, LogLevel, env, ProgressOptions, CancellationToken } from 'vscode';
 import { Repository as BaseRepository, Commit, Stash, GitError, Submodule, CommitOptions, ForcePushMode } from './git';
 import { anyEvent, filterEvent, eventToPromise, dispose, find, isDescendant, IDisposable, onceEvent, EmptyDisposable, debounceEvent, combinedDisposable, watch, IFileWatcher } from './util';
 import { memoize, throttle, debounce } from './decorators';
@@ -1142,38 +1142,27 @@
 		}
 
 		await this.run(Operation.Sync, async () => {
-<<<<<<< HEAD
 			await this.maybeAutoStash(async () => {
 				const config = workspace.getConfiguration('git', Uri.file(this.root));
 				const fetchOnPull = config.get<boolean>('fetchOnPull');
 				const tags = config.get<boolean>('pullTags');
-
-				if (fetchOnPull) {
-					await this.repository.pull(rebase, undefined, undefined, { tags });
+				const supportCancellation = config.get<boolean>('supportCancellation');
+
+				const fn = fetchOnPull
+					? async (cancellationToken?: CancellationToken) => await this.repository.pull(rebase, undefined, undefined, { tags, cancellationToken })
+					: async (cancellationToken?: CancellationToken) => await this.repository.pull(rebase, remoteName, pullBranch, { tags, cancellationToken });
+
+				if (supportCancellation) {
+					const opts: ProgressOptions = {
+						location: ProgressLocation.Notification,
+						title: localize('sync is unpredictable', "Syncing. Cancelling may cause serious damages to the repository"),
+						cancellable: true
+					};
+
+					await window.withProgress(opts, (_, token) => fn(token));
 				} else {
-					await this.repository.pull(rebase, remoteName, pullBranch, { tags });
+					await fn();
 				}
-=======
-			const config = workspace.getConfiguration('git', Uri.file(this.root));
-			const fetchOnPull = config.get<boolean>('fetchOnPull');
-			const opts = {
-				location: ProgressLocation.Notification,
-				title: localize('sync is unpredictable', "Syncing. Cancelling may cause serious damages to the repository"),
-				cancellable: true
-			};
-
-			if (fetchOnPull) {
-				await window.withProgress(
-					opts,
-					(_, token) => this.repository.pull(rebase, undefined, undefined, token)
-				);
-			} else {
-				await window.withProgress(
-					opts,
-					(_, token) => this.repository.pull(rebase, remoteName, pullBranch, token)
-				);
-			}
->>>>>>> 6dbf6b58
 
 				const remote = this.remotes.find(r => r.name === remoteName);
 
