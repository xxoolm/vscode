--- conflicted
+++ resolved
@@ -443,10 +443,6 @@
 	 * This path is exactly as it appears on the filesystem.
 	 */
 	relativePath: string;
-<<<<<<< HEAD
-=======
-	basename: string;
-	size?: number;
 	/**
 	 * This path is transformed for search purposes. For example, this could be
 	 * the `relativePath` with the workspace folder name prepended. This way the
@@ -455,7 +451,6 @@
 	 * If not given, the search algorithm should use `relativePath`.
 	 */
 	searchPath?: string;
->>>>>>> 7cc0c75e
 }
 
 export interface ISearchEngine<T> {
