/*---------------------------------------------------------------------------------------------
 *  Copyright (c) Microsoft Corporation. All rights reserved.
 *  Licensed under the MIT License. See License.txt in the project root for license information.
 *--------------------------------------------------------------------------------------------*/

import * as path from 'vs/base/common/path';
import * as objects from 'vs/base/common/objects';
import * as nls from 'vs/nls';
import { Emitter } from 'vs/base/common/event';
import { URI } from 'vs/base/common/uri';
import { screen, BrowserWindow, systemPreferences, app, TouchBar, nativeImage, Rectangle, Display, TouchBarSegmentedControl, NativeImage, BrowserWindowConstructorOptions, SegmentedControlSegment, nativeTheme, Event } from 'electron';
import { IEnvironmentService } from 'vs/platform/environment/common/environment';
import { INativeEnvironmentService } from 'vs/platform/environment/node/environmentService';
import { ILogService } from 'vs/platform/log/common/log';
import { IConfigurationService } from 'vs/platform/configuration/common/configuration';
import { parseArgs, OPTIONS, ParsedArgs } from 'vs/platform/environment/node/argv';
import product from 'vs/platform/product/common/product';
import { IWindowSettings, MenuBarVisibility, getTitleBarStyle, getMenuBarVisibility } from 'vs/platform/windows/common/windows';
import { Disposable, toDisposable } from 'vs/base/common/lifecycle';
import { isLinux, isMacintosh, isWindows } from 'vs/base/common/platform';
import { ICodeWindow, IWindowState, WindowMode } from 'vs/platform/windows/electron-main/windows';
import { INativeWindowConfiguration } from 'vs/platform/windows/node/window';
import { IWorkspaceIdentifier } from 'vs/platform/workspaces/common/workspaces';
import { IWorkspacesMainService } from 'vs/platform/workspaces/electron-main/workspacesMainService';
import { IBackupMainService } from 'vs/platform/backup/electron-main/backup';
import { ISerializableCommandAction } from 'vs/platform/actions/common/actions';
import * as perf from 'vs/base/common/performance';
import { resolveMarketplaceHeaders } from 'vs/platform/extensionManagement/common/extensionGalleryService';
import { IThemeMainService } from 'vs/platform/theme/electron-main/themeMainService';
import { RunOnceScheduler } from 'vs/base/common/async';
import { ITelemetryService } from 'vs/platform/telemetry/common/telemetry';
import { IDialogMainService } from 'vs/platform/dialogs/electron-main/dialogs';
import { mnemonicButtonLabel } from 'vs/base/common/labels';
import { ThemeIcon } from 'vs/platform/theme/common/themeService';
import { ILifecycleMainService } from 'vs/platform/lifecycle/electron-main/lifecycleMainService';
import { IStorageMainService } from 'vs/platform/storage/node/storageMainService';
import { IFileService } from 'vs/platform/files/common/files';

const RUN_TEXTMATE_IN_WORKER = false;

export interface IWindowCreationOptions {
	state: IWindowState;
	extensionDevelopmentPath?: string[];
	isExtensionTestHost?: boolean;
}

export const defaultWindowState = function (mode = WindowMode.Normal): IWindowState {
	return {
		width: 1024,
		height: 768,
		mode
	};
};

interface ITouchBarSegment extends SegmentedControlSegment {
	id: string;
}

const enum WindowError {
	UNRESPONSIVE = 1,
	CRASHED = 2
}

const enum ReadyState {

	/**
	 * This window has not loaded any HTML yet
	 */
	NONE,

	/**
	 * This window is loading HTML
	 */
	LOADING,

	/**
	 * This window is navigating to another HTML
	 */
	NAVIGATING,

	/**
	 * This window is done loading HTML
	 */
	READY
}

export class CodeWindow extends Disposable implements ICodeWindow {

	private static readonly MIN_WIDTH = 600;
	private static readonly MIN_HEIGHT = 270;

	private static readonly MAX_URL_LENGTH = 2 * 1024 * 1024; // https://cs.chromium.org/chromium/src/url/url_constants.cc?l=32

	private readonly _onLoad = this._register(new Emitter<void>());
	readonly onLoad = this._onLoad.event;

	private readonly _onReady = this._register(new Emitter<void>());
	readonly onReady = this._onReady.event;

	private readonly _onClose = this._register(new Emitter<void>());
	readonly onClose = this._onClose.event;

	private readonly _onDestroy = this._register(new Emitter<void>());
	readonly onDestroy = this._onDestroy.event;

	private hiddenTitleBarStyle: boolean | undefined;
	private showTimeoutHandle: NodeJS.Timeout | undefined;
	private _lastFocusTime: number;
	private _readyState: ReadyState;
	private windowState: IWindowState;
	private currentMenuBarVisibility: MenuBarVisibility | undefined;

	private representedFilename: string | undefined;
	private documentEdited: boolean | undefined;

	private readonly whenReadyCallbacks: { (window: ICodeWindow): void }[];

	private pendingLoadConfig?: INativeWindowConfiguration;

	private marketplaceHeadersPromise: Promise<object>;

	private readonly touchBarGroups: TouchBarSegmentedControl[];

	private currentHttpProxy?: string;
	private currentNoProxy?: string;

	constructor(
		config: IWindowCreationOptions,
		@ILogService private readonly logService: ILogService,
		@IEnvironmentService private readonly environmentService: INativeEnvironmentService,
		@IFileService private readonly fileService: IFileService,
		@IStorageMainService private readonly storageService: IStorageMainService,
		@IConfigurationService private readonly configurationService: IConfigurationService,
		@IThemeMainService private readonly themeMainService: IThemeMainService,
		@IWorkspacesMainService private readonly workspacesMainService: IWorkspacesMainService,
		@IBackupMainService private readonly backupMainService: IBackupMainService,
		@ITelemetryService private readonly telemetryService: ITelemetryService,
		@IDialogMainService private readonly dialogMainService: IDialogMainService,
		@ILifecycleMainService private readonly lifecycleMainService: ILifecycleMainService
	) {
		super();

		this.touchBarGroups = [];
		this._lastFocusTime = -1;
		this._readyState = ReadyState.NONE;
		this.whenReadyCallbacks = [];

		//#region create browser window
		{
			// Load window state
			const [state, hasMultipleDisplays] = this.restoreWindowState(config.state);
			this.windowState = state;
			this.logService.trace('window#ctor: using window state', state);

			// in case we are maximized or fullscreen, only show later after the call to maximize/fullscreen (see below)
			const isFullscreenOrMaximized = (this.windowState.mode === WindowMode.Maximized || this.windowState.mode === WindowMode.Fullscreen);

			const options: BrowserWindowConstructorOptions = {
				width: this.windowState.width,
				height: this.windowState.height,
				x: this.windowState.x,
				y: this.windowState.y,
				backgroundColor: this.themeMainService.getBackgroundColor(),
				minWidth: CodeWindow.MIN_WIDTH,
				minHeight: CodeWindow.MIN_HEIGHT,
				show: !isFullscreenOrMaximized,
				title: product.nameLong,
<<<<<<< HEAD
				webPreferences: this.environmentService.sandbox ?

					// Sandbox
					{
						nodeIntegration: false,
						nodeIntegrationInSubFrames: false,
						nodeIntegrationInWorker: false,
						sandbox: true,
						webviewTag: true,
						contextIsolation: true,
						preload: path.join(this.environmentService.appRoot, 'out/vs/code/electron-sandbox/workbench/preload.js'),
					} :

					// No Sandbox
					{
						nodeIntegration: true,
						nodeIntegrationInWorker: RUN_TEXTMATE_IN_WORKER,
						webviewTag: true
					}
=======
				webPreferences: {
					preload: URI.parse(this.doGetPreloadUrl()).fsPath,
					nodeIntegration: true,
					nodeIntegrationInWorker: RUN_TEXTMATE_IN_WORKER,
					webviewTag: true,
					enableWebSQL: false
				}
>>>>>>> 9dde49dc
			};

			// Apply icon to window
			// Linux: always
			// Windows: only when running out of sources, otherwise an icon is set by us on the executable
			if (isLinux) {
				options.icon = path.join(this.environmentService.appRoot, 'resources/linux/code.png');
			} else if (isWindows && !this.environmentService.isBuilt) {
				options.icon = path.join(this.environmentService.appRoot, 'resources/win32/code_150x150.png');
			}

			const windowConfig = this.configurationService.getValue<IWindowSettings>('window');

			if (isMacintosh && !this.useNativeFullScreen()) {
				options.fullscreenable = false; // enables simple fullscreen mode
			}

			if (isMacintosh) {
				options.acceptFirstMouse = true; // enabled by default

				if (windowConfig?.clickThroughInactive === false) {
					options.acceptFirstMouse = false;
				}
			}

			const useNativeTabs = isMacintosh && windowConfig?.nativeTabs === true;
			if (useNativeTabs) {
				options.tabbingIdentifier = product.nameShort; // this opts in to sierra tabs
			}

			const useCustomTitleStyle = getTitleBarStyle(this.configurationService, this.environmentService, !!config.extensionDevelopmentPath) === 'custom';
			if (useCustomTitleStyle) {
				options.titleBarStyle = 'hidden';
				this.hiddenTitleBarStyle = true;
				if (!isMacintosh) {
					options.frame = false;
				}
			}

			// Create the browser window.
			this._win = new BrowserWindow(options);
			this._id = this._win.id;

			if (isMacintosh && useCustomTitleStyle) {
				this._win.setSheetOffset(22); // offset dialogs by the height of the custom title bar if we have any
			}

			// TODO@Ben (Electron 4 regression): when running on multiple displays where the target display
			// to open the window has a larger resolution than the primary display, the window will not size
			// correctly unless we set the bounds again (https://github.com/microsoft/vscode/issues/74872)
			//
			// However, when running with native tabs with multiple windows we cannot use this workaround
			// because there is a potential that the new window will be added as native tab instead of being
			// a window on its own. In that case calling setBounds() would cause https://github.com/microsoft/vscode/issues/75830
			if (isMacintosh && hasMultipleDisplays && (!useNativeTabs || BrowserWindow.getAllWindows().length === 1)) {
				if ([this.windowState.width, this.windowState.height, this.windowState.x, this.windowState.y].every(value => typeof value === 'number')) {
					const ensuredWindowState = this.windowState as Required<IWindowState>;
					this._win.setBounds({
						width: ensuredWindowState.width,
						height: ensuredWindowState.height,
						x: ensuredWindowState.x,
						y: ensuredWindowState.y
					});
				}
			}

			if (isFullscreenOrMaximized) {
				this._win.maximize();

				if (this.windowState.mode === WindowMode.Fullscreen) {
					this.setFullScreen(true);
				}

				if (!this._win.isVisible()) {
					this._win.show(); // to reduce flicker from the default window size to maximize, we only show after maximize
				}
			}

			this._lastFocusTime = Date.now(); // since we show directly, we need to set the last focus time too
		}
		//#endregion

		// respect configured menu bar visibility
		this.onConfigurationUpdated();

		// macOS: touch bar support
		this.createTouchBar();

		// Request handling
		const that = this;
		this.marketplaceHeadersPromise = resolveMarketplaceHeaders(product.version, this.environmentService, this.fileService, {
			get(key) { return that.storageService.get(key); },
			store(key, value) { that.storageService.store(key, value); }
		});

		// Eventing
		this.registerListeners();
	}

	private currentConfig: INativeWindowConfiguration | undefined;
	get config(): INativeWindowConfiguration | undefined { return this.currentConfig; }

	private _id: number;
	get id(): number { return this._id; }

	private _win: BrowserWindow;
	get win(): BrowserWindow { return this._win; }

	get hasHiddenTitleBarStyle(): boolean { return !!this.hiddenTitleBarStyle; }

	get isExtensionDevelopmentHost(): boolean { return !!(this.config && this.config.extensionDevelopmentPath); }

	get isExtensionTestHost(): boolean { return !!(this.config && this.config.extensionTestsPath); }

	get isExtensionDevelopmentTestFromCli(): boolean { return this.isExtensionDevelopmentHost && this.isExtensionTestHost && !this.config?.debugId; }

	setRepresentedFilename(filename: string): void {
		if (isMacintosh) {
			this.win.setRepresentedFilename(filename);
		} else {
			this.representedFilename = filename;
		}
	}

	getRepresentedFilename(): string | undefined {
		if (isMacintosh) {
			return this.win.getRepresentedFilename();
		}

		return this.representedFilename;
	}

	setDocumentEdited(edited: boolean): void {
		if (isMacintosh) {
			this._win.setDocumentEdited(edited);
		}

		this.documentEdited = edited;
	}

	isDocumentEdited(): boolean {
		if (isMacintosh) {
			return this._win.isDocumentEdited();
		}

		return !!this.documentEdited;
	}

	focus(): void {
		if (!this._win) {
			return;
		}

		if (this._win.isMinimized()) {
			this._win.restore();
		}

		this._win.focus();
	}

	get lastFocusTime(): number { return this._lastFocusTime; }

	get backupPath(): string | undefined { return this.currentConfig ? this.currentConfig.backupPath : undefined; }

	get openedWorkspace(): IWorkspaceIdentifier | undefined { return this.currentConfig ? this.currentConfig.workspace : undefined; }

	get openedFolderUri(): URI | undefined { return this.currentConfig ? this.currentConfig.folderUri : undefined; }

	get remoteAuthority(): string | undefined { return this.currentConfig ? this.currentConfig.remoteAuthority : undefined; }

	setReady(): void {
		this._readyState = ReadyState.READY;

		// inform all waiting promises that we are ready now
		while (this.whenReadyCallbacks.length) {
			this.whenReadyCallbacks.pop()!(this);
		}

		// Events
		this._onReady.fire();
	}

	ready(): Promise<ICodeWindow> {
		return new Promise<ICodeWindow>(resolve => {
			if (this.isReady) {
				return resolve(this);
			}

			// otherwise keep and call later when we are ready
			this.whenReadyCallbacks.push(resolve);
		});
	}

	get isReady(): boolean {
		return this._readyState === ReadyState.READY;
	}

	get whenClosedOrLoaded(): Promise<void> {
		return new Promise<void>(resolve => {

			function handle() {
				closeListener.dispose();
				loadListener.dispose();

				resolve();
			}

			const closeListener = this.onClose(() => handle());
			const loadListener = this.onLoad(() => handle());
		});
	}

	private registerListeners(): void {

		// Crashes & Unrsponsive
		this._win.webContents.on('crashed', () => this.onWindowError(WindowError.CRASHED));
		this._win.on('unresponsive', () => this.onWindowError(WindowError.UNRESPONSIVE));

		// Window close
		this._win.on('closed', () => {
			this._onClose.fire();

			this.dispose();
		});

		// Prevent loading of svgs
		this._win.webContents.session.webRequest.onBeforeRequest(null!, (details, callback) => {
			if (details.url.indexOf('.svg') > 0) {
				const uri = URI.parse(details.url);
				if (uri && !uri.scheme.match(/file/i) && uri.path.endsWith('.svg')) {
					return callback({ cancel: true });
				}
			}

			return callback({});
		});

		this._win.webContents.session.webRequest.onHeadersReceived(null!, (details, callback) => {
			const responseHeaders = details.responseHeaders as Record<string, (string) | (string[])>;

			const contentType = (responseHeaders['content-type'] || responseHeaders['Content-Type']);
			if (contentType && Array.isArray(contentType) && contentType.some(x => x.toLowerCase().indexOf('image/svg') >= 0)) {
				return callback({ cancel: true });
			}

			return callback({ cancel: false });
		});

		// Remember that we loaded
		this._win.webContents.on('did-finish-load', () => {
			this._readyState = ReadyState.LOADING;

			// Associate properties from the load request if provided
			if (this.pendingLoadConfig) {
				this.currentConfig = this.pendingLoadConfig;

				this.pendingLoadConfig = undefined;
			}
		});

		// Window Focus
		this._win.on('focus', () => {
			this._lastFocusTime = Date.now();
		});

		if (isMacintosh) {
			const displayChangedScheduler = this._register(new RunOnceScheduler(() => {
				if (!this._win) {
					return; // disposed
				}

				// Notify renderers about displays changed
				this.sendWhenReady('vscode:displayChanged');

				// Simple fullscreen doesn't resize automatically when the resolution changes so as a workaround
				// we need to detect when display metrics change or displays are added/removed and toggle the
				// fullscreen manually.
				if (!this.useNativeFullScreen() && this.isFullScreen) {
					this.setFullScreen(false);
					this.setFullScreen(true);
				}
			}, 100));

			const displayChangedListener = (event: Event, display: Display, changedMetrics?: string[]) => {
				if (Array.isArray(changedMetrics) && changedMetrics.length === 1 && changedMetrics[0] === 'workArea') {
					// Electron will emit 'display-metrics-changed' events even when actually
					// going fullscreen, because the dock hides. However, we do not want to
					// react on this event as there is no change in display bounds.
					return;
				}

				displayChangedScheduler.schedule();
			};

			screen.on('display-metrics-changed', displayChangedListener);
			this._register(toDisposable(() => screen.removeListener('display-metrics-changed', displayChangedListener)));

			screen.on('display-added', displayChangedListener);
			this._register(toDisposable(() => screen.removeListener('display-added', displayChangedListener)));

			screen.on('display-removed', displayChangedListener);
			this._register(toDisposable(() => screen.removeListener('display-removed', displayChangedListener)));
		}

		// Window (Un)Maximize
		this._win.on('maximize', (e: Event) => {
			if (this.currentConfig) {
				this.currentConfig.maximized = true;
			}

			app.emit('browser-window-maximize', e, this._win);
		});

		this._win.on('unmaximize', (e: Event) => {
			if (this.currentConfig) {
				this.currentConfig.maximized = false;
			}

			app.emit('browser-window-unmaximize', e, this._win);
		});

		// Window Fullscreen
		this._win.on('enter-full-screen', () => {
			this.sendWhenReady('vscode:enterFullScreen');
		});

		this._win.on('leave-full-screen', () => {
			this.sendWhenReady('vscode:leaveFullScreen');
		});

		// Window Failed to load
		this._win.webContents.on('did-fail-load', (event: Event, errorCode: number, errorDescription: string, validatedURL: string, isMainFrame: boolean) => {
			this.logService.warn('[electron event]: fail to load, ', errorDescription);
		});

		// Handle configuration changes
		this._register(this.configurationService.onDidChangeConfiguration(e => this.onConfigurationUpdated()));

		// Handle Workspace events
		this._register(this.workspacesMainService.onUntitledWorkspaceDeleted(e => this.onUntitledWorkspaceDeleted(e)));

		// Inject headers when requests are incoming
		const urls = ['https://marketplace.visualstudio.com/*', 'https://*.vsassets.io/*'];
		this._win.webContents.session.webRequest.onBeforeSendHeaders({ urls }, (details, cb) =>
			this.marketplaceHeadersPromise.then(headers => cb({ cancel: false, requestHeaders: Object.assign(details.requestHeaders, headers) })));
	}

	private onWindowError(error: WindowError): void {
		this.logService.error(error === WindowError.CRASHED ? '[VS Code]: renderer process crashed!' : '[VS Code]: detected unresponsive');

		// If we run extension tests from CLI, showing a dialog is not
		// very helpful in this case. Rather, we bring down the test run
		// to signal back a failing run.
		if (this.isExtensionDevelopmentTestFromCli) {
			this.lifecycleMainService.kill(1);
			return;
		}

		// Telemetry
		type WindowErrorClassification = {
			type: { classification: 'SystemMetaData', purpose: 'PerformanceAndHealth', isMeasurement: true };
		};
		type WindowErrorEvent = {
			type: WindowError;
		};
		this.telemetryService.publicLog2<WindowErrorEvent, WindowErrorClassification>('windowerror', { type: error });

		// Unresponsive
		if (error === WindowError.UNRESPONSIVE) {
			if (this.isExtensionDevelopmentHost || this.isExtensionTestHost || (this._win && this._win.webContents && this._win.webContents.isDevToolsOpened())) {
				// TODO@Ben Workaround for https://github.com/Microsoft/vscode/issues/56994
				// In certain cases the window can report unresponsiveness because a breakpoint was hit
				// and the process is stopped executing. The most typical cases are:
				// - devtools are opened and debugging happens
				// - window is an extensions development host that is being debugged
				// - window is an extension test development host that is being debugged
				return;
			}

			// Show Dialog
			this.dialogMainService.showMessageBox({
				title: product.nameLong,
				type: 'warning',
				buttons: [mnemonicButtonLabel(nls.localize({ key: 'reopen', comment: ['&& denotes a mnemonic'] }, "&&Reopen")), mnemonicButtonLabel(nls.localize({ key: 'wait', comment: ['&& denotes a mnemonic'] }, "&&Keep Waiting")), mnemonicButtonLabel(nls.localize({ key: 'close', comment: ['&& denotes a mnemonic'] }, "&&Close"))],
				message: nls.localize('appStalled', "The window is no longer responding"),
				detail: nls.localize('appStalledDetail', "You can reopen or close the window or keep waiting."),
				noLink: true
			}, this._win).then(result => {
				if (!this._win) {
					return; // Return early if the window has been going down already
				}

				if (result.response === 0) {
					this.reload();
				} else if (result.response === 2) {
					this.destroyWindow();
				}
			});
		}

		// Crashed
		else {
			this.dialogMainService.showMessageBox({
				title: product.nameLong,
				type: 'warning',
				buttons: [mnemonicButtonLabel(nls.localize({ key: 'reopen', comment: ['&& denotes a mnemonic'] }, "&&Reopen")), mnemonicButtonLabel(nls.localize({ key: 'close', comment: ['&& denotes a mnemonic'] }, "&&Close"))],
				message: nls.localize('appCrashed', "The window has crashed"),
				detail: nls.localize('appCrashedDetail', "We are sorry for the inconvenience! You can reopen the window to continue where you left off."),
				noLink: true
			}, this._win).then(result => {
				if (!this._win) {
					return; // Return early if the window has been going down already
				}

				if (result.response === 0) {
					this.reload();
				} else if (result.response === 1) {
					this.destroyWindow();
				}
			});
		}
	}

	private destroyWindow(): void {
		this._onDestroy.fire(); // 'close' event will not be fired on destroy(), so signal crash via explicit event
		this._win.destroy(); 	// make sure to destroy the window as it has crashed
	}

	private onUntitledWorkspaceDeleted(workspace: IWorkspaceIdentifier): void {

		// Make sure to update our workspace config if we detect that it
		// was deleted
		if (this.openedWorkspace && this.openedWorkspace.id === workspace.id && this.currentConfig) {
			this.currentConfig.workspace = undefined;
		}
	}

	private onConfigurationUpdated(): void {
		const newMenuBarVisibility = this.getMenuBarVisibility();
		if (newMenuBarVisibility !== this.currentMenuBarVisibility) {
			this.currentMenuBarVisibility = newMenuBarVisibility;
			this.setMenuBarVisibility(newMenuBarVisibility);
		}
		// Do not set to empty configuration at startup if setting is empty to not override configuration through CLI options:
		const env = process.env;
		let newHttpProxy = (this.configurationService.getValue<string>('http.proxy') || '').trim()
			|| (env.https_proxy || process.env.HTTPS_PROXY || process.env.http_proxy || process.env.HTTP_PROXY || '').trim() // Not standardized.
			|| undefined;
		if (newHttpProxy?.endsWith('/')) {
			newHttpProxy = newHttpProxy.substr(0, newHttpProxy.length - 1);
		}
		const newNoProxy = (env.no_proxy || env.NO_PROXY || '').trim() || undefined; // Not standardized.
		if ((newHttpProxy || '').indexOf('@') === -1 && (newHttpProxy !== this.currentHttpProxy || newNoProxy !== this.currentNoProxy)) {
			this.currentHttpProxy = newHttpProxy;
			this.currentNoProxy = newNoProxy;
			const proxyRules = newHttpProxy || '';
			const proxyBypassRules = newNoProxy ? `${newNoProxy},<local>` : '<local>';
			this.logService.trace(`Setting proxy to '${proxyRules}', bypassing '${proxyBypassRules}'`);
			this._win.webContents.session.setProxy({
				proxyRules,
				proxyBypassRules,
				pacScript: '',
			});
		}
	}

	addTabbedWindow(window: ICodeWindow): void {
		if (isMacintosh) {
			this._win.addTabbedWindow(window.win);
		}
	}

	load(config: INativeWindowConfiguration, isReload?: boolean, disableExtensions?: boolean): void {

		// If this is the first time the window is loaded, we associate the paths
		// directly with the window because we assume the loading will just work
		if (this._readyState === ReadyState.NONE) {
			this.currentConfig = config;
		}

		// Otherwise, the window is currently showing a folder and if there is an
		// unload handler preventing the load, we cannot just associate the paths
		// because the loading might be vetoed. Instead we associate it later when
		// the window load event has fired.
		else {
			this.pendingLoadConfig = config;
			this._readyState = ReadyState.NAVIGATING;
		}

		// Add disable-extensions to the config, but do not preserve it on currentConfig or
		// pendingLoadConfig so that it is applied only on this load
		const configuration = { ...config };
		if (disableExtensions !== undefined) {
			configuration['disable-extensions'] = disableExtensions;
		}

		// Clear Document Edited if needed
		if (this.isDocumentEdited()) {
			if (!isReload || !this.backupMainService.isHotExitEnabled()) {
				this.setDocumentEdited(false);
			}
		}

		// Clear Title and Filename if needed
		if (!isReload) {
			if (this.getRepresentedFilename()) {
				this.setRepresentedFilename('');
			}

			this._win.setTitle(product.nameLong);
		}

		// Load URL
		perf.mark('main:loadWindow');
		this._win.loadURL(this.getUrl(configuration));

		// Make window visible if it did not open in N seconds because this indicates an error
		// Only do this when running out of sources and not when running tests
		if (!this.environmentService.isBuilt && !this.environmentService.extensionTestsLocationURI) {
			this.showTimeoutHandle = setTimeout(() => {
				if (this._win && !this._win.isVisible() && !this._win.isMinimized()) {
					this._win.show();
					this._win.focus();
					this._win.webContents.openDevTools();
				}
			}, 10000);

			if (this.environmentService.sandbox) {
				this._win.webContents.openDevTools();
			}
		}

		// Event
		this._onLoad.fire();
	}

	reload(configurationIn?: INativeWindowConfiguration, cli?: ParsedArgs): void {

		// If config is not provided, copy our current one
		const configuration = configurationIn ? configurationIn : objects.mixin({}, this.currentConfig);

		// Delete some properties we do not want during reload
		delete configuration.filesToOpenOrCreate;
		delete configuration.filesToDiff;
		delete configuration.filesToWait;

		// Some configuration things get inherited if the window is being reloaded and we are
		// in extension development mode. These options are all development related.
		if (this.isExtensionDevelopmentHost && cli) {
			configuration.verbose = cli.verbose;
			configuration['inspect-extensions'] = cli['inspect-extensions'];
			configuration['inspect-brk-extensions'] = cli['inspect-brk-extensions'];
			configuration.debugId = cli.debugId;
			configuration['extensions-dir'] = cli['extensions-dir'];
		}

		configuration.isInitialStartup = false; // since this is a reload

		// Load config
		const disableExtensions = cli ? cli['disable-extensions'] : undefined;
		this.load(configuration, true, disableExtensions);
	}

	private getUrl(windowConfiguration: INativeWindowConfiguration): string {

		// Set window ID
		windowConfiguration.windowId = this._win.id;
		windowConfiguration.sessionId = `window:${this._win.id}`;
		windowConfiguration.logLevel = this.logService.getLevel();

		// Set zoomlevel
		const windowConfig = this.configurationService.getValue<IWindowSettings>('window');
		const zoomLevel = windowConfig?.zoomLevel;
		if (typeof zoomLevel === 'number') {
			windowConfiguration.zoomLevel = zoomLevel;
		}

		// Set fullscreen state
		windowConfiguration.fullscreen = this.isFullScreen;

		// Set Accessibility Config
		let autoDetectHighContrast = true;
		if (windowConfig?.autoDetectHighContrast === false) {
			autoDetectHighContrast = false;
		}
		windowConfiguration.highContrast = isWindows && autoDetectHighContrast && nativeTheme.shouldUseInvertedColorScheme;
		windowConfiguration.accessibilitySupport = app.accessibilitySupportEnabled;

		// Title style related
		windowConfiguration.maximized = this._win.isMaximized();

		// Dump Perf Counters
		windowConfiguration.perfEntries = perf.exportEntries();

		// Parts splash
		windowConfiguration.partsSplashPath = path.join(this.environmentService.userDataPath, 'rapid_render.json');

		// Config (combination of process.argv and window configuration)
		const environment = parseArgs(process.argv, OPTIONS);
		const config = Object.assign(environment, windowConfiguration) as unknown as { [key: string]: unknown };
		for (const key in config) {
			const configValue = config[key];
			if (configValue === undefined || configValue === null || configValue === '' || configValue === false) {
				delete config[key]; // only send over properties that have a true value
			}
		}

		// In the unlikely event of the URL becoming larger than 2MB, remove parts of
		// it that are not under our control. Mainly, the user environment can be very
		// large depending on user configuration, so we can only remove it in that case.
		let configUrl = this.doGetUrl(config);
		if (configUrl.length > CodeWindow.MAX_URL_LENGTH) {
			delete config.userEnv;
			this.logService.warn('Application URL exceeds maximum of 2MB and was shortened.');

			configUrl = this.doGetUrl(config);

			if (configUrl.length > CodeWindow.MAX_URL_LENGTH) {
				this.logService.error('Application URL exceeds maximum of 2MB and cannot be loaded.');
			}
		}

		return configUrl;
	}

	private doGetUrl(config: object): string {
		let index: string;
		if (this.environmentService.sandbox) {
			index = 'vs/code/electron-sandbox/workbench/workbench-dev.html';
		} else {
			index = 'vs/code/electron-browser/workbench/workbench.html';
		}

		return `${require.toUrl(index)}?config=${encodeURIComponent(JSON.stringify(config))}`;
	}

	private doGetPreloadUrl(): string {
		return require.toUrl('vs/base/parts/sandbox/electron-browser/preload.js');
	}

	serializeWindowState(): IWindowState {
		if (!this._win) {
			return defaultWindowState();
		}

		// fullscreen gets special treatment
		if (this.isFullScreen) {
			const display = screen.getDisplayMatching(this.getBounds());

			const defaultState = defaultWindowState();

			const res = {
				mode: WindowMode.Fullscreen,
				display: display ? display.id : undefined,

				// Still carry over window dimensions from previous sessions
				// if we can compute it in fullscreen state.
				// does not seem possible in all cases on Linux for example
				// (https://github.com/Microsoft/vscode/issues/58218) so we
				// fallback to the defaults in that case.
				width: this.windowState.width || defaultState.width,
				height: this.windowState.height || defaultState.height,
				x: this.windowState.x || 0,
				y: this.windowState.y || 0
			};

			return res;
		}

		const state: IWindowState = Object.create(null);
		let mode: WindowMode;

		// get window mode
		if (!isMacintosh && this._win.isMaximized()) {
			mode = WindowMode.Maximized;
		} else {
			mode = WindowMode.Normal;
		}

		// we don't want to save minimized state, only maximized or normal
		if (mode === WindowMode.Maximized) {
			state.mode = WindowMode.Maximized;
		} else {
			state.mode = WindowMode.Normal;
		}

		// only consider non-minimized window states
		if (mode === WindowMode.Normal || mode === WindowMode.Maximized) {
			let bounds: Rectangle;
			if (mode === WindowMode.Normal) {
				bounds = this.getBounds();
			} else {
				bounds = this._win.getNormalBounds(); // make sure to persist the normal bounds when maximized to be able to restore them
			}

			state.x = bounds.x;
			state.y = bounds.y;
			state.width = bounds.width;
			state.height = bounds.height;
		}

		return state;
	}

	private restoreWindowState(state?: IWindowState): [IWindowState, boolean? /* has multiple displays */] {
		let hasMultipleDisplays = false;
		if (state) {
			try {
				const displays = screen.getAllDisplays();
				hasMultipleDisplays = displays.length > 1;

				state = this.validateWindowState(state, displays);
			} catch (err) {
				this.logService.warn(`Unexpected error validating window state: ${err}\n${err.stack}`); // somehow display API can be picky about the state to validate
			}
		}

		return [state || defaultWindowState(), hasMultipleDisplays];
	}

	private validateWindowState(state: IWindowState, displays: Display[]): IWindowState | undefined {
		this.logService.trace(`window#validateWindowState: validating window state on ${displays.length} display(s)`, state);

		if (typeof state.x !== 'number'
			|| typeof state.y !== 'number'
			|| typeof state.width !== 'number'
			|| typeof state.height !== 'number'
		) {
			this.logService.trace('window#validateWindowState: unexpected type of state values');
			return undefined;
		}

		if (state.width <= 0 || state.height <= 0) {
			this.logService.trace('window#validateWindowState: unexpected negative values');
			return undefined;
		}

		// Single Monitor: be strict about x/y positioning
		// macOS & Linux: these OS seem to be pretty good in ensuring that a window is never outside of it's bounds.
		// Windows: it is possible to have a window with a size that makes it fall out of the window. our strategy
		//          is to try as much as possible to keep the window in the monitor bounds. we are not as strict as
		//          macOS and Linux and allow the window to exceed the monitor bounds as long as the window is still
		//          some pixels (128) visible on the screen for the user to drag it back.
		if (displays.length === 1) {
			const displayWorkingArea = this.getWorkingArea(displays[0]);
			if (displayWorkingArea) {
				this.logService.trace('window#validateWindowState: 1 monitor working area', displayWorkingArea);

				function ensureStateInDisplayWorkingArea(): void {
					if (!state || typeof state.x !== 'number' || typeof state.y !== 'number' || !displayWorkingArea) {
						return;
					}

					if (state.x < displayWorkingArea.x) {
						// prevent window from falling out of the screen to the left
						state.x = displayWorkingArea.x;
					}

					if (state.y < displayWorkingArea.y) {
						// prevent window from falling out of the screen to the top
						state.y = displayWorkingArea.y;
					}
				}

				// ensure state is not outside display working area (top, left)
				ensureStateInDisplayWorkingArea();

				if (state.width > displayWorkingArea.width) {
					// prevent window from exceeding display bounds width
					state.width = displayWorkingArea.width;
				}

				if (state.height > displayWorkingArea.height) {
					// prevent window from exceeding display bounds height
					state.height = displayWorkingArea.height;
				}

				if (state.x > (displayWorkingArea.x + displayWorkingArea.width - 128)) {
					// prevent window from falling out of the screen to the right with
					// 128px margin by positioning the window to the far right edge of
					// the screen
					state.x = displayWorkingArea.x + displayWorkingArea.width - state.width;
				}

				if (state.y > (displayWorkingArea.y + displayWorkingArea.height - 128)) {
					// prevent window from falling out of the screen to the bottom with
					// 128px margin by positioning the window to the far bottom edge of
					// the screen
					state.y = displayWorkingArea.y + displayWorkingArea.height - state.height;
				}

				// again ensure state is not outside display working area
				// (it may have changed from the previous validation step)
				ensureStateInDisplayWorkingArea();
			}

			return state;
		}

		// Multi Montior (fullscreen): try to find the previously used display
		if (state.display && state.mode === WindowMode.Fullscreen) {
			const display = displays.find(d => d.id === state.display);
			if (display && typeof display.bounds?.x === 'number' && typeof display.bounds?.y === 'number') {
				this.logService.trace('window#validateWindowState: restoring fullscreen to previous display');

				const defaults = defaultWindowState(WindowMode.Fullscreen); // make sure we have good values when the user restores the window
				defaults.x = display.bounds.x; // carefull to use displays x/y position so that the window ends up on the correct monitor
				defaults.y = display.bounds.y;

				return defaults;
			}
		}

		// Multi Monitor (non-fullscreen): ensure window is within display bounds
		const display = screen.getDisplayMatching({ x: state.x, y: state.y, width: state.width, height: state.height });
		const displayWorkingArea = this.getWorkingArea(display);
		if (
			display &&														// we have a display matching the desired bounds
			displayWorkingArea &&											// we have valid working area bounds
			state.x + state.width > displayWorkingArea.x &&					// prevent window from falling out of the screen to the left
			state.y + state.height > displayWorkingArea.y &&				// prevent window from falling out of the screen to the top
			state.x < displayWorkingArea.x + displayWorkingArea.width &&	// prevent window from falling out of the screen to the right
			state.y < displayWorkingArea.y + displayWorkingArea.height		// prevent window from falling out of the screen to the bottom
		) {
			this.logService.trace('window#validateWindowState: multi-monitor working area', displayWorkingArea);

			return state;
		}

		return undefined;
	}

	private getWorkingArea(display: Display): Rectangle | undefined {

		// Prefer the working area of the display to account for taskbars on the
		// desktop being positioned somewhere (https://github.com/Microsoft/vscode/issues/50830).
		//
		// Linux X11 sessions sometimes report wrong display bounds, so we validate
		// the reported sizes are positive.
		if (display.workArea.width > 0 && display.workArea.height > 0) {
			return display.workArea;
		}

		if (display.bounds.width > 0 && display.bounds.height > 0) {
			return display.bounds;
		}

		return undefined;
	}

	getBounds(): Rectangle {
		const pos = this._win.getPosition();
		const dimension = this._win.getSize();

		return { x: pos[0], y: pos[1], width: dimension[0], height: dimension[1] };
	}

	toggleFullScreen(): void {
		this.setFullScreen(!this.isFullScreen);
	}

	private setFullScreen(fullscreen: boolean): void {

		// Set fullscreen state
		if (this.useNativeFullScreen()) {
			this.setNativeFullScreen(fullscreen);
		} else {
			this.setSimpleFullScreen(fullscreen);
		}

		// Events
		this.sendWhenReady(fullscreen ? 'vscode:enterFullScreen' : 'vscode:leaveFullScreen');

		// Respect configured menu bar visibility or default to toggle if not set
		if (this.currentMenuBarVisibility) {
			this.setMenuBarVisibility(this.currentMenuBarVisibility, false);
		}
	}

	get isFullScreen(): boolean { return this._win.isFullScreen() || this._win.isSimpleFullScreen(); }

	private setNativeFullScreen(fullscreen: boolean): void {
		if (this._win.isSimpleFullScreen()) {
			this._win.setSimpleFullScreen(false);
		}

		this._win.setFullScreen(fullscreen);
	}

	private setSimpleFullScreen(fullscreen: boolean): void {
		if (this._win.isFullScreen()) {
			this._win.setFullScreen(false);
		}

		this._win.setSimpleFullScreen(fullscreen);
		this._win.webContents.focus(); // workaround issue where focus is not going into window
	}

	private useNativeFullScreen(): boolean {
		const windowConfig = this.configurationService.getValue<IWindowSettings>('window');
		if (!windowConfig || typeof windowConfig.nativeFullScreen !== 'boolean') {
			return true; // default
		}

		if (windowConfig.nativeTabs) {
			return true; // https://github.com/electron/electron/issues/16142
		}

		return windowConfig.nativeFullScreen !== false;
	}

	isMinimized(): boolean {
		return this._win.isMinimized();
	}

	private getMenuBarVisibility(): MenuBarVisibility {
		let menuBarVisibility = getMenuBarVisibility(this.configurationService, this.environmentService, !!this.config?.extensionDevelopmentPath);
		if (['visible', 'toggle', 'hidden'].indexOf(menuBarVisibility) < 0) {
			menuBarVisibility = 'default';
		}

		return menuBarVisibility;
	}

	private setMenuBarVisibility(visibility: MenuBarVisibility, notify: boolean = true): void {
		if (isMacintosh) {
			return; // ignore for macOS platform
		}

		if (visibility === 'toggle') {
			if (notify) {
				this.send('vscode:showInfoMessage', nls.localize('hiddenMenuBar', "You can still access the menu bar by pressing the Alt-key."));
			}
		}

		if (visibility === 'hidden') {
			// for some weird reason that I have no explanation for, the menu bar is not hiding when calling
			// this without timeout (see https://github.com/Microsoft/vscode/issues/19777). there seems to be
			// a timing issue with us opening the first window and the menu bar getting created. somehow the
			// fact that we want to hide the menu without being able to bring it back via Alt key makes Electron
			// still show the menu. Unable to reproduce from a simple Hello World application though...
			setTimeout(() => {
				this.doSetMenuBarVisibility(visibility);
			});
		} else {
			this.doSetMenuBarVisibility(visibility);
		}
	}

	private doSetMenuBarVisibility(visibility: MenuBarVisibility): void {
		const isFullscreen = this.isFullScreen;

		switch (visibility) {
			case ('default'):
				this._win.setMenuBarVisibility(!isFullscreen);
				this._win.autoHideMenuBar = isFullscreen;
				break;

			case ('visible'):
				this._win.setMenuBarVisibility(true);
				this._win.autoHideMenuBar = false;
				break;

			case ('toggle'):
				this._win.setMenuBarVisibility(false);
				this._win.autoHideMenuBar = true;
				break;

			case ('hidden'):
				this._win.setMenuBarVisibility(false);
				this._win.autoHideMenuBar = false;
				break;
		}
	}

	handleTitleDoubleClick(): void {

		// Respect system settings on mac with regards to title click on windows title
		if (isMacintosh) {
			const action = systemPreferences.getUserDefault('AppleActionOnDoubleClick', 'string');
			switch (action) {
				case 'Minimize':
					this.win.minimize();
					break;
				case 'None':
					break;
				case 'Maximize':
				default:
					if (this.win.isMaximized()) {
						this.win.unmaximize();
					} else {
						this.win.maximize();
					}
			}
		}

		// Linux/Windows: just toggle maximize/minimized state
		else {
			if (this.win.isMaximized()) {
				this.win.unmaximize();
			} else {
				this.win.maximize();
			}
		}
	}

	close(): void {
		if (this._win) {
			this._win.close();
		}
	}

	sendWhenReady(channel: string, ...args: any[]): void {
		if (this.isReady) {
			this.send(channel, ...args);
		} else {
			this.ready().then(() => this.send(channel, ...args));
		}
	}

	send(channel: string, ...args: any[]): void {
		if (this._win) {
			this._win.webContents.send(channel, ...args);
		}
	}

	updateTouchBar(groups: ISerializableCommandAction[][]): void {
		if (!isMacintosh) {
			return; // only supported on macOS
		}

		// Update segments for all groups. Setting the segments property
		// of the group directly prevents ugly flickering from happening
		this.touchBarGroups.forEach((touchBarGroup, index) => {
			const commands = groups[index];
			touchBarGroup.segments = this.createTouchBarGroupSegments(commands);
		});
	}

	private createTouchBar(): void {
		if (!isMacintosh) {
			return; // only supported on macOS
		}

		// To avoid flickering, we try to reuse the touch bar group
		// as much as possible by creating a large number of groups
		// for reusing later.
		for (let i = 0; i < 10; i++) {
			const groupTouchBar = this.createTouchBarGroup();
			this.touchBarGroups.push(groupTouchBar);
		}

		this._win.setTouchBar(new TouchBar({ items: this.touchBarGroups }));
	}

	private createTouchBarGroup(items: ISerializableCommandAction[] = []): TouchBarSegmentedControl {

		// Group Segments
		const segments = this.createTouchBarGroupSegments(items);

		// Group Control
		const control = new TouchBar.TouchBarSegmentedControl({
			segments,
			mode: 'buttons',
			segmentStyle: 'automatic',
			change: (selectedIndex) => {
				this.sendWhenReady('vscode:runAction', { id: (control.segments[selectedIndex] as ITouchBarSegment).id, from: 'touchbar' });
			}
		});

		return control;
	}

	private createTouchBarGroupSegments(items: ISerializableCommandAction[] = []): ITouchBarSegment[] {
		const segments: ITouchBarSegment[] = items.map(item => {
			let icon: NativeImage | undefined;
			if (item.icon && !ThemeIcon.isThemeIcon(item.icon) && item.icon?.dark?.scheme === 'file') {
				icon = nativeImage.createFromPath(URI.revive(item.icon.dark).fsPath);
				if (icon.isEmpty()) {
					icon = undefined;
				}
			}

			let title: string;
			if (typeof item.title === 'string') {
				title = item.title;
			} else {
				title = item.title.value;
			}

			return {
				id: item.id,
				label: !icon ? title : undefined,
				icon
			};
		});

		return segments;
	}

	dispose(): void {
		super.dispose();

		if (this.showTimeoutHandle) {
			clearTimeout(this.showTimeoutHandle);
		}

		this._win = null!; // Important to dereference the window object to allow for GC
	}
}<|MERGE_RESOLUTION|>--- conflicted
+++ resolved
@@ -165,35 +165,27 @@
 				minHeight: CodeWindow.MIN_HEIGHT,
 				show: !isFullscreenOrMaximized,
 				title: product.nameLong,
-<<<<<<< HEAD
 				webPreferences: this.environmentService.sandbox ?
 
 					// Sandbox
 					{
+						preload: path.join(this.environmentService.appRoot, 'out/vs/code/electron-sandbox/workbench/preload.js'),
 						nodeIntegration: false,
 						nodeIntegrationInSubFrames: false,
 						nodeIntegrationInWorker: false,
 						sandbox: true,
 						webviewTag: true,
-						contextIsolation: true,
-						preload: path.join(this.environmentService.appRoot, 'out/vs/code/electron-sandbox/workbench/preload.js'),
+						contextIsolation: true
 					} :
 
 					// No Sandbox
 					{
+						preload: URI.parse(this.doGetPreloadUrl()).fsPath,
 						nodeIntegration: true,
 						nodeIntegrationInWorker: RUN_TEXTMATE_IN_WORKER,
-						webviewTag: true
+						webviewTag: true,
+						enableWebSQL: false
 					}
-=======
-				webPreferences: {
-					preload: URI.parse(this.doGetPreloadUrl()).fsPath,
-					nodeIntegration: true,
-					nodeIntegrationInWorker: RUN_TEXTMATE_IN_WORKER,
-					webviewTag: true,
-					enableWebSQL: false
-				}
->>>>>>> 9dde49dc
 			};
 
 			// Apply icon to window
